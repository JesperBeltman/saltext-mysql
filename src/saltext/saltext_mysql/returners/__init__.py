--- conflicted
+++ resolved
@@ -137,14 +137,10 @@
     if not ret_config:
         # Using the default configuration key
         if isinstance(cfg, dict):
-<<<<<<< HEAD
-            return c_cfg.get(default_cfg_key, cfg.get(attr_name))
-=======
             if default_cfg_key in cfg:
                 return cfg[default_cfg_key]
             else:
                 return c_cfg.get(attr_name)
->>>>>>> 20de2538
         else:
             return c_cfg.get(attr_name, cfg(default_cfg_key))
 
